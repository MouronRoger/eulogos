--- conflicted
+++ resolved
@@ -1,12 +1,7 @@
 <?xml version="1.0" encoding="UTF-8"?>
 <?xml-model href="http://www.stoa.org/epidoc/schema/latest/tei-epidoc.rng" schematypens="http://relaxng.org/ns/structure/1.0"?>
 <TEI xmlns="http://www.tei-c.org/ns/1.0">
-<<<<<<< HEAD
   <teiHeader xml:lang="eng">
-=======
-  <teiHeader>
-    
->>>>>>> bc1444ba
     <fileDesc>
 <titleStmt><title xml:lang="lat">Onomasticon</title>
 <author>Eusebius</author>
@@ -107,11 +102,7 @@
 </revisionDesc>
 </teiHeader>
   <text>
-<<<<<<< HEAD
     <body><div type="edition" xml:lang="lat" n="urn:cts:greekLit:tlg2018.tlg011.opp-lat1">
-=======
-    <body><div type="edition" n="urn:cts:greekLit:tlg2018.tlg011.opp-lat1" xml:lang="lat">
->>>>>>> bc1444ba
      
      <head>ΕΥΣΕΒΙΟΥ
       ΠΕΡΙ ΤΩΝ ΤΟΠΙΚΩΝ ΟΝΟΜΑΤΩΝ.</head>
