﻿<?xml version="1.0" encoding="UTF-8"?>
<?oxygen RNGSchema="http://www.stoa.org/epidoc/schema/latest/tei-epidoc.rng" type="xml"?>
<TEI xmlns="http://www.tei-c.org/ns/1.0">
<teiHeader xml:lang="eng">
<fileDesc>
<titleStmt>
<<<<<<< HEAD
 <title xml:lang="lat">>Vita Aesopi (fort. auctore Aphthonio)</title>
 <editor xml:lang="lat">Alfredi Eberhard</editor>
=======
 <title xml:lang="lat">Vita Aesopi (fort. auctore Aphthonio)</title>
<author xml:lang="lat">Vitae Aesopi</author>
<editor>Alfred Eberhard</editor>
>>>>>>> 4683dfb1
 <funder>Harvard Library Arcadia Fund</funder>
 <principal>Gregory Crane</principal>
 <respStmt>
  <persName xml:id="DDD">Digital Divide Data</persName>
  <resp>Corrected and encoded the text</resp>
 </respStmt>
 <respStmt>
  <persName>Gregory Crane</persName>
  <resp>Editor-in-Chief, Perseus Digital Library</resp>
 </respStmt>
 <respStmt>
  <persName>Matt Munson</persName>
  <resp>Project Manager (University of Leipzig), 2016 - present</resp>
 </respStmt>
 <respStmt>
  <persName>Annette Gessner</persName>
  <resp>Project Assistant (University of Leipzig) 2015 - present</resp>
 </respStmt>
 <respStmt>
  <persName>Thibault Clérice</persName>
  <resp>Lead Developer (University of Leipzig)</resp>
 </respStmt>
 <respStmt>
  <persName>Bruce Robertson</persName>
  <resp>Technical Advisor</resp>
 </respStmt>
</titleStmt>
<publicationStmt>
<authority>Harvard College Library</authority>
 <idno type="filename">tlg1765.tlg004.1st1K-grc1</idno>
<availability>
 <p>Available under a Creative Commons Attribution-ShareAlike 4.0 International
 License</p>
</availability>
<date>2016</date>
<publisher>Harvard College Library</publisher>
<pubPlace>United States</pubPlace>
</publicationStmt>
<sourceDesc>
<listBibl>
 <biblStruct>
 <monogr>
<<<<<<< HEAD
  <title>Fabulae Romanenses Graece Conscriptae</title>
  <editor>
	<persName>
	 <name>Alfredi Eberhard</name>
=======
  <title xml:lang="lat">Fabulae Romanenses Graece Conscriptae</title>
  <editor>
	<persName>
	 <name>Alfred Eberhard</name>
>>>>>>> 4683dfb1
	</persName>
  </editor>
  <author ref="urn:cts:greekLit:tlg1765" xml:lang="lat">Vitae Aesopi</author>
  <imprint>
<<<<<<< HEAD
	<publisher>Lipsiae</publisher>
   <pubPlace>In Aedibus B. G. Teubneri</pubPlace>
=======
	<publisher>Teubner</publisher>
	<pubPlace>Leipzig</pubPlace>
>>>>>>> 4683dfb1
	<date>1872</date>
  </imprint>
  <biblScope unit="volume">1</biblScope>
 </monogr>
  <ref target="https://archive.org/details/fabulaeromanense01eberuoft" xml:lang="eng">Internet Archive</ref>
 </biblStruct>
</listBibl>
</sourceDesc>
</fileDesc>
<encodingDesc>
<p>Text encoded in accordance with the latest EpiDoc standards (January 2014)</p>
 <refsDecl n="CTS">
  <cRefPattern matchPattern="(\w+)" n="book" replacementPattern="#xpath(/tei:TEI/tei:text/tei:body/tei:div/tei:div[@n='$1'])"/>
 </refsDecl>
</encodingDesc>
<profileDesc>
<langUsage>
<language ident="grc">Greek</language>
<language ident="lat">Latin</language>
</langUsage>
</profileDesc>
<revisionDesc>
<change/>
</revisionDesc>
</teiHeader>
<text>
	<body>
		
<div type="edition" xml:lang="grc" n="urn:cts:greekLit:tlg1765.tlg004.1st1K-grc1">
<div type="textpart" subtype="book" n="1">
<pb n="306"/>
<head>Vitae Aesopi
II</head>
<p>Vita Aesopi quae in editionibus fertur ab Aphthonio
conscripta.</p>
<lb n="5"/><p>Αἴσωπος ὁ λογοποιὸς Λυδὸς μὲν ἦν τὸ γένος,
τύχῃ δὲ ἐδούλευεν ἐν Ἀθήναις Ζημάρχῳ τῷ ἐπικα-
λουμένῳ Κερασίᾳ. σφόδρα δὲ εὐγενὴς γενόμενος
τοῖς τρόποις καὶ φιλοδεσπότης θεράπων, τῆς μου-
σικῆς ἐπιπνεούσης αὐτοῦ τῇ γλώττῃ, ποικίλοις τοὺς
<lb n="10"/> Ἕλληνας εἱστιᾶτο μύθοις. μάλιστα οὐκ ἀνεπιτηδεί-
ους πρὸς βιωτικὴν παιδείαν καὶ νέων ἀγωγήν, νου-
θετικοὺς δὲ καὶ ὠφελιμωτάτους λόγους συνταξά-
μενος, προσενήνοχεν εἰς τὸν βίον, προπλέξας ἀλό-
γων ζῴων κοινωνίαν, ἐν οἷς ἀνθρώπων σκολιὰ ἔργα
<lb n="15"/> καὶ ἤθη ἀθέμιτα καὶ τρόπους παμποικίλους προσει-
<note type="footnote">A: Ambr. L. 43 sup. L: Laur. Abbat. 2728. V: Vindob phi
los. 178 f. 311.</note>
<note type="footnote">5 † Αἰσώπου μῦθοι κατὰ στοιχεῖον ἀπὸ τοῦ α μέχρι τοῦ
ω add. L, αἰσώπου τοῦ λογοποιοῦ μῦθοι κατὰ στοιχεῖον V</note>
<note type="footnote">αἴσ . . . ἐδ. L bis | μυθοποιὸς et τ. δὲ δοῦλος L priore
oco | τὸ γένος, (A τῷ γένει V v) ἐδούλευε δὲ ἐν ἀθή-
ναις ζημάρχῳ τῷ ἐπικαλουμένῳ κερασίᾳ (A: καρασίᾳ V v)
A V v: τύχη δὲ ἐδούλευσεν Ἀθηναίῳ τιμάρχῳ τῷ καλουμένῳ
κουρσίᾳ L. quae mutaui. Demarcho Hadamarius 8 τοῖς τρό-
ποις om. L 10 εἱστιᾶτο] ἠτιᾶτο L. εἱστία τοῖς ? μῦ-
θοις V μ., μ. uolgo. δ᾿ οὐκ ἀνεπιτηδείοις A V ἂν ἐπιτηδεί-
ους v 12 ὠφελιμωτάτους λόγους A V v ὠφελίμους L
13 προπλέξας scripst προσπλέξας L A V v 10 ἐν om. V
15 ἀθέμιτα] αὐθαίρετα A V v</note>

<pb n="307"/>
κάσας ἐν τοῖς ἐπιμυθίοις ἐδήλωσε. κατὰ δὲ τὸν τῆς
παιδείας νόμον τυχὼν φύσεως ἀρίστης, ἠξιώθη
βιβλιοθήκης· ὅθεν τοῖς πολιτευομένοις καὶ τοῖς λέ-
γειν προαιρουμένοις εἰς τὰς περὶ τοὺς ἀγῶνας φιλο-
τιμίας εὐπορία λόγων αὔξεται. εἰσὶν οἳ μὲν οὖν ἐκ <lb n="5"/>
τῶν τραγῳδιῶν τὰ κεφάλαια συναγαγόντες εἰς τὸ
μέσον αὐτοῖς τεθείκασιν, ἡγούμενοι δεῖν ταῖς τῶν
ἑδίων ἐπιστήμαις τὰς τῶν ποιητῶν γνωμολογίας
μάρτυρας παρέξειν καὶ τοὺς τρόπους αὐτῶν θέσθαι
πιστοτέρους διὰ τοῦτο. ἄλλοι τινὲς τῶν εἰς τὸν βίον <lb n="10"/>
καλῶς εἰρημένων συνενηνόχασι πολὺ πλῆθος ἀπο-
φθεγμάτων, νομίζοντες ἡμᾶς τοὺς τούτων ἐπιμιμνη-
σκομένους μεγάλα πλεονεκτήσειν ἐν τοῖς λόγοις.
ἐπικεχειρήκασι δέ τινες τὰς ἐκ τῶν λόγων ἐναντιώ-
σεις καὶ γνώμας ὁμοίως παραβολαῖς συνάπτοντες <lb n="15"/>
καθ᾿ ἕκαστον εἶδος παραδοῦναι τοῖς πολιτευομένοις,
ὅπως ἐξ ἐκείνου πολλὰς ἔχωσιν ἐπὶ τῶν ἀγώνων
χρείας καὶ κατισχύειν διὰ τούτων δύνωνται τοὺς
ἀντιλέγοντας. τοῦτον οὖν τὸν τρόπον Αἴσωπος
εὗρεν, ὁρῶν χρήσιμον οὖσαν δούλοις καὶ ἐλευθέροις <lb n="20"/>
ἐν ταῖς δημηγορίαις τὴν τῶν μύθων δήλωσιν τοῖς
<note type="footnote">1 μυθ V 2 in ras. ἐδήλωσεν A δὲ om. L τῆς om.
A V v 2. 3 haec obscura sunt. num i. e. a. ἀντάξιός ἐστι?
5 εἰσὶν οἳ scripsi: ὅσοι L A V v 7 δεῖν] δεινὸν L 8 ἐπιστή
μαις τὰς Westermann: ἐπιστήμαις εἰς τὸ L, ἀπιστεῖν εἰς τὰς
A V, ἀσπιστεῖν εἰς τὰς v 9 μαρτυρίας A V v παρέχειν
10 διὰ τοῦτο cum eis quae insequuntur iungunt A V: sed tum scri-
ptum oportuit τὸ αὐτὸ post τινὲς propter siglam facile poterat
excidere δὲ 11 καλῶν L συνενηνόχασιν V 12 ἡμᾶς]
πάντως ἐπιμνησκομένους V 13 μεγάλας πλεονεκτή-
σεις L ἐν noli delere 15 παραβολαῖς] προβολὰς A V v</note>
<note type="footnote">17 ἐκείνων A ἔχωσιν] om. A, . . . σιν V 18 χρείας
scripsi; ἄγειν L A V v δύνανται C 20 εὗρεν αἴσωπος
A V v ὅρον C χρησίμην A V v</note>

<pb n="308"/>
πρόσθεν εἰρημένοις· τῶν γὰρ λεόντων καὶ τῶν
λύκων καὶ τῶν ἐλάφων καὶ τῶν ἄλλων θηρίων τὸ
ἐπιβάλλον καὶ θαυμασιότητος μετέχον ἐξ αὐτῶν πρὸ
ὀφθαλμῶν τιθέμενος ψυχαγωγεῖν εἴωθε τοὺς ἀκού-
<lb n="5"/> οντας. εὑρίσκομεν γὰρ παραπλησίας αὐτοῦ τὰς
διηγήσεις ἐν ταῖς ἀπὸ τῶν ποιημάτων γνωμολογίαις,
περιπεφρασμένας μὲν καὶ προσομοιούσας ταύταις
καὶ προκεχειρισμένας ὑπ᾿ αὐτῶν, ἔτι καὶ τῶν κεφα-
λαίων παράλληλα θέντες ἐπ᾿ αὐτῆς τῆς ἀληθείας
<lb n="10"/> τὰ ἐν ἑκάστῳ μύθῳ λεγόμενα.</p>
<note type="footnote"> τοῖς ‘für’ . . τῶν γὰρ] τὴν γὰρ τῶν A V v, καὶ γὰρ
τῶν Hadamarius καὶ τῶν λύκων om. L καὶ λύκων καὶ
ἐλάφων V v 3 μέτοχον A 4 εἰώθει A V v, 5 παρα-
πλησίως recensio 3, 310, 5 rectius αὐτοῦ τὰς om. A V v
6 ἀπὸ scripsi ὑπὸ L A V v 7 πεφρασμένας A V v
καὶ προσομοιούσας ταύταις om. A V v προσομοίους οὔσας uel
προσομοιαζοήσας coniecit Westermann 8 προσκεχειρισμένας
L προσκεχρημένος A V v. an καὶ πρὸς (dazu) κεχωρισμένας
ἀπ᾿ αὐτῶν ? ἔτι] ἐπεὶ A V v 9 qui haec scripsit, uidetur θέν-
τες aptasse uerbo εὑρίσκομεν et τῶν κ. u. λεγόμενα, ut sint
τὰ λ. τῶν κ. i. q. τὰ λ. κεφάλαια. an scr. ἐπὶ κεφαλαίων
uel ἐν κεφαλαίῳ i. e. summatim ?</note>
</div>


</div>
</body>
</text>
</TEI><|MERGE_RESOLUTION|>--- conflicted
+++ resolved
@@ -1,17 +1,12 @@
-﻿<?xml version="1.0" encoding="UTF-8"?>
+<?xml version="1.0" encoding="UTF-8"?>
 <?oxygen RNGSchema="http://www.stoa.org/epidoc/schema/latest/tei-epidoc.rng" type="xml"?>
 <TEI xmlns="http://www.tei-c.org/ns/1.0">
 <teiHeader xml:lang="eng">
 <fileDesc>
 <titleStmt>
-<<<<<<< HEAD
- <title xml:lang="lat">>Vita Aesopi (fort. auctore Aphthonio)</title>
- <editor xml:lang="lat">Alfredi Eberhard</editor>
-=======
  <title xml:lang="lat">Vita Aesopi (fort. auctore Aphthonio)</title>
 <author xml:lang="lat">Vitae Aesopi</author>
 <editor>Alfred Eberhard</editor>
->>>>>>> 4683dfb1
  <funder>Harvard Library Arcadia Fund</funder>
  <principal>Gregory Crane</principal>
  <respStmt>
@@ -54,28 +49,16 @@
 <listBibl>
  <biblStruct>
  <monogr>
-<<<<<<< HEAD
-  <title>Fabulae Romanenses Graece Conscriptae</title>
-  <editor>
-	<persName>
-	 <name>Alfredi Eberhard</name>
-=======
   <title xml:lang="lat">Fabulae Romanenses Graece Conscriptae</title>
   <editor>
 	<persName>
 	 <name>Alfred Eberhard</name>
->>>>>>> 4683dfb1
 	</persName>
   </editor>
   <author ref="urn:cts:greekLit:tlg1765" xml:lang="lat">Vitae Aesopi</author>
   <imprint>
-<<<<<<< HEAD
-	<publisher>Lipsiae</publisher>
-   <pubPlace>In Aedibus B. G. Teubneri</pubPlace>
-=======
 	<publisher>Teubner</publisher>
 	<pubPlace>Leipzig</pubPlace>
->>>>>>> 4683dfb1
 	<date>1872</date>
   </imprint>
   <biblScope unit="volume">1</biblScope>
